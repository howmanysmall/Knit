-- Component
-- Stephen Leitnick
-- July 25, 2020

--[[

	Component.Auto(folder: Instance)
		-> Create components automatically from descendant modules of this folder
		-> Each module must have a '.Tag' string property
		-> Each module optionally can have '.RenderPriority' number property

	component = Component.FromTag(tag: string)
		-> Retrieves an existing component from the tag name

	Component.ObserveFromTag(tag: string, observer: (component: Component, janitor: Janitor) -> void): Janitor

	component = Component.new(tag: string, class: table [, renderPriority: RenderPriority, requireComponents: {string}])
		-> Creates a new component from the tag name, class module, and optional render priority

	component:GetAll(): ComponentInstance[]
	component:GetFromInstance(instance: Instance): ComponentInstance | nil
	component:GetFromID(id: number): ComponentInstance | nil
	component:Filter(filterFunc: (comp: ComponentInstance) -> boolean): ComponentInstance[]
	component:WaitFor(instanceOrName: Instance | string [, timeout: number = 60]): Promise<ComponentInstance>
	component:Observe(instance: Instance, observer: (component: ComponentInstance, janitor: Janitor) -> void): Janitor
	component:Destroy()

	component.Added(obj: ComponentInstance)
	component.Removed(obj: ComponentInstance)

	-----------------------------------------------------------------------

	A component class must look something like this:

		-- DEFINE
		local MyComponent = {}
		MyComponent.__index = MyComponent

		-- CONSTRUCTOR
		function MyComponent.new(instance)
			local self = setmetatable({}, MyComponent)
			return self
		end

		-- FIELDS AFTER CONSTRUCTOR COMPLETES
		MyComponent.Instance: Instance

		-- OPTIONAL LIFECYCLE HOOKS
		function MyComponent:Init() end                     -> Called right after constructor
		function MyComponent:Deinit() end                   -> Called right before deconstructor
		function MyComponent:HeartbeatUpdate(dt) ... end    -> Updates every heartbeat
		function MyComponent:SteppedUpdate(dt) ... end      -> Updates every physics step
		function MyComponent:RenderUpdate(dt) ... end       -> Updates every render step

		-- DESTRUCTOR
		function MyComponent:Destroy()
		end


	A component is then registered like so:

		local Component = require(Knit.Util.Component)
		local MyComponent = require(somewhere.MyComponent)
		local tag = "MyComponent"

		local myComponent = Component.new(tag, MyComponent)


	Components can be listened and queried:

		myComponent.Added:Connect(function(instanceOfComponent)
			-- New MyComponent constructed
		end)

		myComponent.Removed:Connect(function(instanceOfComponent)
			-- New MyComponent deconstructed
		end)

--]]


local Janitor = require(script.Parent.Janitor)
local Signal = require(script.Parent.Signal)
local Promise = require(script.Parent.Promise)
local TableUtil = require(script.Parent.TableUtil)
local CollectionService = game:GetService("CollectionService")
local RunService = game:GetService("RunService")
local Players = game:GetService("Players")

local IS_SERVER = RunService:IsServer()
local DEFAULT_WAIT_FOR_TIMEOUT = 60
local ATTRIBUTE_ID_NAME = "ComponentServerId"

-- Components will only work on instances parented under these descendants:
local DESCENDANT_WHITELIST = {workspace, Players}

local Component = {}
Component.__index = Component

local componentsByTag = {}

local componentByTagCreated = Signal.new()
local componentByTagDestroyed = Signal.new()


local function IsDescendantOfWhitelist(instance)
	for _,v in ipairs(DESCENDANT_WHITELIST) do
		if (instance:IsDescendantOf(v)) then
			return true
		end
	end
	return false
end


function Component.FromTag(tag)
	return componentsByTag[tag]
end


function Component.ObserveFromTag(tag, observer)
	local janitor = Janitor.new()
	local observeJanitor = Janitor.new()
	janitor:Add(observeJanitor)
	local function OnCreated(component)
		if (component._tag == tag) then
			observer(component, observeJanitor)
		end
	end
	local function OnDestroyed(component)
		if (component._tag == tag) then
			observeJanitor:Cleanup()
		end
	end
	do
		local component = Component.FromTag(tag)
		if (component) then
			task.spawn(OnCreated, component)
		end
	end
	janitor:Add(componentByTagCreated:Connect(OnCreated))
	janitor:Add(componentByTagDestroyed:Connect(OnDestroyed))
	return janitor
end


function Component.Auto(folder)
	local function Setup(moduleScript)
		local m = require(moduleScript)
		assert(type(m) == "table", "Expected table for component")
		assert(type(m.Tag) == "string", "Expected .Tag property")
		Component.new(m.Tag, m, m.RenderPriority, m.RequiredComponents)
	end
	for _,v in ipairs(folder:GetDescendants()) do
		if (v:IsA("ModuleScript")) then
			Setup(v)
		end
	end
	folder.DescendantAdded:Connect(function(v)
		if (v:IsA("ModuleScript")) then
			Setup(v)
		end
	end)
end


function Component.new(tag, class, renderPriority, requireComponents)

	assert(type(tag) == "string", "Argument #1 (tag) should be a string; got " .. type(tag))
	assert(type(class) == "table", "Argument #2 (class) should be a table; got " .. type(class))
	assert(type(class.new) == "function", "Class must contain a .new constructor function")
	assert(type(class.Destroy) == "function", "Class must contain a :Destroy function")
	assert(componentsByTag[tag] == nil, "Component already bound to this tag")

	local self = setmetatable({}, Component)

	self._janitor = Janitor.new()
	self._lifecycleJanitor = Janitor.new()
	self._tag = tag
	self._class = class
	self._objects = {}
	self._instancesToObjects = {}
	self._hasHeartbeatUpdate = (type(class.HeartbeatUpdate) == "function")
	self._hasSteppedUpdate = (type(class.SteppedUpdate) == "function")
	self._hasRenderUpdate = (type(class.RenderUpdate) == "function")
	self._hasInit = (type(class.Init) == "function")
	self._hasDeinit = (type(class.Deinit) == "function")
	self._renderPriority = renderPriority or Enum.RenderPriority.Last.Value
	self._requireComponents = requireComponents or {}
	self._lifecycle = false
	self._nextId = 0

	self.Added = Signal.new(self._janitor)
	self.Removed = Signal.new(self._janitor)

	local observeJanitor = Janitor.new()
	self._janitor:Add(observeJanitor)

	local function ObserveTag()

		local function HasRequiredComponents(instance)
			for _,reqComp in ipairs(self._requireComponents) do
				local comp = Component.FromTag(reqComp)
				if (comp:GetFromInstance(instance) == nil) then
					return false
				end
			end
			return true
		end

		observeJanitor:Add(CollectionService:GetInstanceAddedSignal(tag):Connect(function(instance)
			if (IsDescendantOfWhitelist(instance) and HasRequiredComponents(instance)) then
				self:_instanceAdded(instance)
			end
		end))

		observeJanitor:Add(CollectionService:GetInstanceRemovedSignal(tag):Connect(function(instance)
			self:_instanceRemoved(instance)
		end))

		for _,reqComp in ipairs(self._requireComponents) do
			local comp = Component.FromTag(reqComp)
			observeJanitor:Add(comp.Added:Connect(function(obj)
				if (CollectionService:HasTag(obj.Instance, tag) and HasRequiredComponents(obj.Instance)) then
					self:_instanceAdded(obj.Instance)
				end
			end))
			observeJanitor:Add(comp.Removed:Connect(function(obj)
				if (CollectionService:HasTag(obj.Instance, tag)) then
					self:_instanceRemoved(obj.Instance)
				end
			end))
		end

		observeJanitor:Add(function()
			self:_stopLifecycle()
			for instance in pairs(self._instancesToObjects) do
				self:_instanceRemoved(instance)
			end
		end)

		do
			local b = Instance.new("BindableEvent")
			for _,instance in ipairs(CollectionService:GetTagged(tag)) do
				if (IsDescendantOfWhitelist(instance) and HasRequiredComponents(instance)) then
					local c = b.Event:Connect(function()
						self:_instanceAdded(instance)
					end)
					b:Fire()
					c:Disconnect()
				end
			end
			b:Destroy()
		end

	end

	if (#self._requireComponents == 0) then
		ObserveTag()
	else
		-- Only observe tag when all required components are available:
		local tagsReady = {}
		for _,reqComp in ipairs(self._requireComponents) do
			tagsReady[reqComp] = false
		end
		local function Check()
			for _,ready in pairs(tagsReady) do
				if (not ready) then
					return
				end
			end
			ObserveTag()
		end
		local function Cleanup()
			observeJanitor:Cleanup()
		end
		for _,requiredComponent in ipairs(self._requireComponents) do
			tagsReady[requiredComponent] = false
			self._janitor:Add(Component.ObserveFromTag(requiredComponent, function(_component, janitor)
				tagsReady[requiredComponent] = true
				Check()
				janitor:Add(function()
					tagsReady[requiredComponent] = false
					Cleanup()
				end)
			end))
		end
	end

	componentsByTag[tag] = self
	componentByTagCreated:Fire(self)
	self._janitor:Add(function()
		componentsByTag[tag] = nil
		componentByTagDestroyed:Fire(self)
	end)

	return self

end


function Component:_startHeartbeatUpdate()
	local all = self._objects
	self._heartbeatUpdate = RunService.Heartbeat:Connect(function(dt)
		for _,v in ipairs(all) do
			v:HeartbeatUpdate(dt)
		end
	end)
	self._lifecycleJanitor:Add(self._heartbeatUpdate)
end


function Component:_startSteppedUpdate()
	local all = self._objects
	self._steppedUpdate = RunService.Stepped:Connect(function(_, dt)
		for _,v in ipairs(all) do
			v:SteppedUpdate(dt)
		end
	end)
	self._lifecycleJanitor:Add(self._steppedUpdate)
end


function Component:_startRenderUpdate()
	local all = self._objects
	self._renderName = (self._tag .. "RenderUpdate")
	RunService:BindToRenderStep(self._renderName, self._renderPriority, function(dt)
		for _,v in ipairs(all) do
			v:RenderUpdate(dt)
		end
	end)
	self._lifecycleJanitor:Add(function()
		RunService:UnbindFromRenderStep(self._renderName)
	end)
end


function Component:_startLifecycle()
	self._lifecycle = true
	if (self._hasHeartbeatUpdate) then
		self:_startHeartbeatUpdate()
	end
	if (self._hasSteppedUpdate) then
		self:_startSteppedUpdate()
	end
	if (self._hasRenderUpdate) then
		self:_startRenderUpdate()
	end
end


function Component:_stopLifecycle()
	self._lifecycle = false
	self._lifecycleJanitor:Cleanup()
end


function Component:_instanceAdded(instance)
	if (self._instancesToObjects[instance]) then return end
	if (not self._lifecycle) then
		self:_startLifecycle()
	end
	self._nextId = (self._nextId + 1)
	local id = (self._tag .. tostring(self._nextId))
	if (IS_SERVER) then
		instance:SetAttribute(ATTRIBUTE_ID_NAME, id)
	end
	local obj = self._class.new(instance)
	obj.Instance = instance
	obj._id = id
	self._instancesToObjects[instance] = obj
	table.insert(self._objects, obj)
	if (self._hasInit) then
		task.defer(function()
			if (self._instancesToObjects[instance] ~= obj) then return end
			obj:Init()
		end)
	end
	self.Added:Fire(obj)
	return obj
end


function Component:_instanceRemoved(instance)
	if (not self._instancesToObjects[instance]) then return end
	self._instancesToObjects[instance] = nil
	for i,obj in ipairs(self._objects) do
		if (obj.Instance == instance) then
			if (self._hasDeinit) then
				obj:Deinit()
			end
			if (IS_SERVER and instance.Parent and instance:GetAttribute(ATTRIBUTE_ID_NAME) ~= nil) then
				instance:SetAttribute(ATTRIBUTE_ID_NAME, nil)
			end
			self.Removed:Fire(obj)
			obj:Destroy()
			obj._destroyed = true
			TableUtil.FastRemove(self._objects, i)
			break
		end
	end
	if (#self._objects == 0 and self._lifecycle) then
		self:_stopLifecycle()
	end
end


function Component:GetAll()
	return TableUtil.CopyShallow(self._objects)
end


function Component:GetFromInstance(instance)
	return self._instancesToObjects[instance]
end


function Component:GetFromID(id)
	for _,v in ipairs(self._objects) do
		if (v._id == id) then
			return v
		end
	end
	return nil
end


function Component:Filter(filterFunc)
	return TableUtil.Filter(self._objects, filterFunc)
end


function Component:WaitFor(instance, timeout)
	local isName = (type(instance) == "string")
	local function IsInstanceValid(obj)
		return ((isName and obj.Instance.Name == instance) or ((not isName) and obj.Instance == instance))
	end
	for _,obj in ipairs(self._objects) do
		if (IsInstanceValid(obj)) then
			return Promise.Resolve(obj)
		end
	end
	local lastObj = nil
	return Promise.FromEvent(self.Added, function(obj)
		lastObj = obj
		return IsInstanceValid(obj)
	end):Then(function()
		return lastObj
	end):Timeout(timeout or DEFAULT_WAIT_FOR_TIMEOUT)
end


function Component:Observe(instance, observer)
	local janitor = Janitor.new()
	local observeJanitor = Janitor.new()
	janitor:Add(observeJanitor)
	janitor:Add(self.Added:Connect(function(obj)
		if (obj.Instance == instance) then
			observer(obj, observeJanitor)
		end
	end))
	janitor:Add(self.Removed:Connect(function(obj)
		if (obj.Instance == instance) then
			observeJanitor:Cleanup()
		end
	end))
	for _,obj in ipairs(self._objects) do
		if (obj.Instance == instance) then
<<<<<<< HEAD
			Thread.SpawnNow(observer, obj, observeJanitor)
=======
			task.spawn(observer, obj, observeMaid)
>>>>>>> d01ef73c
			break
		end
	end
	return janitor
end


function Component:Destroy()
	self._janitor:Destroy()
end


return Component<|MERGE_RESOLUTION|>--- conflicted
+++ resolved
@@ -466,11 +466,7 @@
 	end))
 	for _,obj in ipairs(self._objects) do
 		if (obj.Instance == instance) then
-<<<<<<< HEAD
-			Thread.SpawnNow(observer, obj, observeJanitor)
-=======
-			task.spawn(observer, obj, observeMaid)
->>>>>>> d01ef73c
+			task.spawn(observer, obj, observeJanitor)
 			break
 		end
 	end
